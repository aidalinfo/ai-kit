--- conflicted
+++ resolved
@@ -82,7 +82,6 @@
         specifier: ^5.9.2
         version: 5.9.3
 
-<<<<<<< HEAD
   packages/server:
     dependencies:
       '@hono/node-server':
@@ -107,9 +106,6 @@
       vitest:
         specifier: ^2.1.3
         version: 2.1.9(@types/node@24.7.0)
-=======
-  packages/server: {}
->>>>>>> 7d2ac742
 
   packages/types: {}
 
